--- conflicted
+++ resolved
@@ -125,10 +125,7 @@
             repeat=repeat,
             queue_name=self.queue_name,
             id='cron-%s' % name,
-<<<<<<< HEAD
             timeout=self.timeout
-        )
-=======
         )
 
 
@@ -141,5 +138,4 @@
                     could be strict or loose.
     :type version: str
     """
-    return StrictVersion(rq.__version__) > StrictVersion(version)
->>>>>>> e8e5d730
+    return StrictVersion(rq.__version__) > StrictVersion(version)